{
  "ava": {
    "failFast": false,
    "files": [
      "dist/tests/**/*.js",
      "!dist/tests/**/fixtures/**/*.js",
      "!dist/tests/helpers/*.js"
    ],
    "timeout": "1m"
  },
  "dependencies": {
    "@hint/utils-debug": "^1.0.7",
    "@hint/utils-string": "^1.0.10",
    "postcss": "^8.3.11",
    "postcss-less": "^5.0.0"
  },
  "description": "webhint parser needed to analyze LESS files",
  "devDependencies": {
<<<<<<< HEAD
    "@hint/parser-css": "^3.0.25",
    "@hint/utils-dom": "^2.1.6",
    "@types/node": "^16.4.10",
=======
    "@hint/parser-css": "^3.0.28",
    "@hint/utils-dom": "^2.1.9",
    "@types/node": "^15.6.1",
>>>>>>> 8ef9e751
    "@types/proxyquire": "^1.3.28",
    "@types/sinon": "^10.0.4",
    "@typescript-eslint/eslint-plugin": "^4.33.0",
    "@typescript-eslint/parser": "^4.28.1",
    "ava": "^3.15.0",
    "copyfiles": "^2.4.1",
    "eslint": "^7.32.0",
    "eslint-plugin-import": "^2.25.2",
    "eslint-plugin-markdown": "^2.2.1",
    "eventemitter2": "^6.4.5",
    "npm-run-all": "^4.1.5",
    "nyc": "^15.1.0",
    "proxyquire": "^2.1.3",
    "rimraf": "^3.0.2",
    "sinon": "^12.0.1",
    "typescript": "^4.3.5"
  },
  "files": [
    "dist/src"
  ],
  "homepage": "https://webhint.io/",
  "keywords": [
    "less",
    "webhint",
    "webhint-parser"
  ],
  "license": "Apache-2.0",
  "main": "dist/src/parser.js",
  "name": "@hint/parser-less",
  "nyc": {
    "extends": "../../.nycrc"
  },
  "peerDependencies": {
    "hint": "^6.0.0"
  },
  "repository": {
    "directory": "packages/parser-less",
    "type": "git",
    "url": "https://github.com/webhintio/hint.git"
  },
  "scripts": {
    "build": "npm-run-all build:*",
    "build-release": "npm run clean && npm run build:assets && tsc --inlineSourceMap false --removeComments true",
    "build:assets": "copyfiles \"./{src,tests}/**/{!(*.ts),.!(ts)}\" dist",
    "build:ts": "tsc -b",
    "clean": "rimraf dist",
    "lint": "npm-run-all lint:*",
    "lint:js": "eslint . --cache --ext .js,.md,.ts --ignore-path ../../.eslintignore",
    "lint:dependencies": "node ../../scripts/lint-dependencies.js",
    "lint:md": "node ../../scripts/lint-markdown.js",
    "test": "npm run lint && npm run build && npm run test-only",
    "test-only": "nyc ava",
    "test-release": "npm run lint && npm run build-release && ava",
    "watch": "npm run build && npm-run-all --parallel -c watch:*",
    "watch:assets": "npm run build:assets -- -w --no-initial",
    "watch:test": "ava --watch",
    "watch:ts": "npm run build:ts -- --watch"
  },
  "version": "1.0.20"
}<|MERGE_RESOLUTION|>--- conflicted
+++ resolved
@@ -16,15 +16,9 @@
   },
   "description": "webhint parser needed to analyze LESS files",
   "devDependencies": {
-<<<<<<< HEAD
     "@hint/parser-css": "^3.0.25",
     "@hint/utils-dom": "^2.1.6",
     "@types/node": "^16.4.10",
-=======
-    "@hint/parser-css": "^3.0.28",
-    "@hint/utils-dom": "^2.1.9",
-    "@types/node": "^15.6.1",
->>>>>>> 8ef9e751
     "@types/proxyquire": "^1.3.28",
     "@types/sinon": "^10.0.4",
     "@typescript-eslint/eslint-plugin": "^4.33.0",
