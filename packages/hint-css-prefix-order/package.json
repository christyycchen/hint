--- conflicted
+++ resolved
@@ -17,21 +17,12 @@
   },
   "description": "Ensure vendor-prefixed versions of a CSS property are listed before the unprefixed version.",
   "devDependencies": {
-<<<<<<< HEAD
     "@hint/parser-css": "^3.0.25",
     "@hint/parser-sass": "^1.0.17",
     "@hint/utils-create-server": "^3.4.10",
     "@hint/utils-tests-helpers": "^6.3.4",
     "@types/node": "^16.4.10",
     "@typescript-eslint/eslint-plugin": "^4.28.5",
-=======
-    "@hint/parser-css": "^3.0.28",
-    "@hint/parser-sass": "^1.0.20",
-    "@hint/utils-create-server": "^3.4.14",
-    "@hint/utils-tests-helpers": "^6.3.8",
-    "@types/node": "^15.6.1",
-    "@typescript-eslint/eslint-plugin": "^4.33.0",
->>>>>>> 8ef9e751
     "@typescript-eslint/parser": "^4.28.1",
     "ava": "^3.15.0",
     "copyfiles": "^2.4.1",
